--- conflicted
+++ resolved
@@ -6,13 +6,8 @@
   display: flex;
   align-items: center;
   justify-content: center;
-<<<<<<< HEAD
   padding: 2rem;
   font-family: var(--font-source-code-pro), monospace;
-=======
-  padding: 1rem;
-  font-family: var(--font-roboto-mono), monospace;
->>>>>>> edc93b6a
 }
 
 /* Modal - matches SlotChoiceModal aesthetic */
@@ -41,7 +36,7 @@
 }
 
 .title {
-  font-family: var(--font-roboto-mono);
+  font-family: var(--font-source-code-pro);
   font-size: 2rem;
   font-weight: 700;
   color: #ffffff;
@@ -52,7 +47,7 @@
 }
 
 .timer {
-  font-family: var(--font-roboto-mono);
+  font-family: var(--font-source-code-pro);
   font-size: 1.2rem;
   font-weight: 700;
   color: #FFD700;
@@ -68,23 +63,10 @@
 .context {
   background: rgba(255, 255, 255, 0.05);
   border: 2px solid rgba(255, 255, 255, 0.2);
-  border-radius: 8px;
-  padding: 1rem 1.25rem;
-  display: flex;
-  align-items: center;
-  gap: 0.75rem;
-}
-
-.contextLabel {
-  font-family: var(--font-roboto-mono);
-  font-size: 0.85rem;
-  color: rgba(255, 255, 255, 0.6);
-  text-transform: uppercase;
-  letter-spacing: 0.05em;
-}
-
-.contextValue {
-  font-family: var(--font-roboto-mono);
+  border-radius: 10px;
+  padding: 1rem;
+  color: #fff;
+  font-family: var(--font-source-code-pro), monospace;
   font-size: 1rem;
   color: #ffffff;
   font-weight: 600;
@@ -92,16 +74,7 @@
 
 /* Textarea */
 .textarea {
-<<<<<<< HEAD
-  background: rgba(255, 255, 255, 0.1);
-  border: 2px solid rgba(255, 255, 255, 0.2);
-  border-radius: 10px;
-  padding: 1rem;
-  color: #fff;
-  font-family: var(--font-source-code-pro), monospace;
-=======
-  font-family: var(--font-roboto-mono);
->>>>>>> edc93b6a
+  font-family: var(--font-source-code-pro);
   font-size: 1rem;
   color: #ffffff;
   background: rgba(255, 255, 255, 0.05);
@@ -124,38 +97,14 @@
   color: rgba(255, 255, 255, 0.4);
 }
 
-<<<<<<< HEAD
-.button {
-  background: linear-gradient(135deg, #667eea 0%, #764ba2 100%);
-  color: #fff;
-  border: none;
-  border-radius: 10px;
-  padding: 0.9rem 2rem;
-  font-family: var(--font-source-code-pro), monospace;
-  font-size: 1rem;
-  font-weight: bold;
-  cursor: pointer;
-  transition: all 0.3s ease;
-  text-transform: uppercase;
-  letter-spacing: 0.5px;
-}
-
-.button:hover:not(:disabled) {
-  transform: translateY(-2px);
-  box-shadow: 0 10px 30px rgba(102, 126, 234, 0.5);
-}
-
-.button:disabled {
-=======
 .textarea:disabled {
->>>>>>> edc93b6a
   opacity: 0.5;
   cursor: not-allowed;
 }
 
 /* Error message */
 .error {
-  font-family: var(--font-roboto-mono);
+  font-family: var(--font-source-code-pro);
   font-size: 0.9rem;
   color: #FF6B6B;
   background: rgba(255, 107, 107, 0.1);
@@ -167,22 +116,16 @@
 
 /* Generate button - deep orange gradient */
 .generateButton {
-  font-family: var(--font-roboto-mono);
+  font-family: var(--font-source-code-pro);
   font-size: 1.25rem;
   font-weight: 700;
   color: #000000;
   background: linear-gradient(135deg, #FFD700 0%, #FFA500 100%);
   border: none;
-<<<<<<< HEAD
   border-radius: 10px;
   padding: 1.2rem 2rem;
-  font-family: var(--font-source-code-pro), monospace;
   font-size: 1.1rem;
   font-weight: bold;
-=======
-  border-radius: 8px;
-  padding: 1rem 2rem;
->>>>>>> edc93b6a
   cursor: pointer;
   transition: all 0.2s ease;
   text-transform: uppercase;
@@ -190,7 +133,46 @@
   box-shadow: 0 4px 20px rgba(255, 215, 0, 0.3);
 }
 
-<<<<<<< HEAD
+.generateButton:hover:not(:disabled) {
+  transform: translateY(-2px);
+  box-shadow: 0 6px 30px rgba(255, 215, 0, 0.5);
+}
+
+.generateButton:active:not(:disabled) {
+  transform: translateY(0);
+}
+
+.generateButton:disabled {
+  opacity: 0.5;
+  cursor: not-allowed;
+  transform: none;
+}
+
+.button {
+  background: linear-gradient(135deg, #667eea 0%, #764ba2 100%);
+  color: #fff;
+  border: none;
+  border-radius: 10px;
+  padding: 0.9rem 2rem;
+  font-family: var(--font-source-code-pro), monospace;
+  font-size: 1rem;
+  font-weight: bold;
+  cursor: pointer;
+  transition: all 0.3s ease;
+  text-transform: uppercase;
+  letter-spacing: 0.5px;
+}
+
+.button:hover:not(:disabled) {
+  transform: translateY(-2px);
+  box-shadow: 0 10px 30px rgba(102, 126, 234, 0.5);
+}
+
+.button:disabled {
+  opacity: 0.5;
+  cursor: not-allowed;
+}
+
 .secondaryButton {
   background: rgba(255, 255, 255, 0.1);
   color: #fff;
@@ -204,24 +186,18 @@
   transition: all 0.3s ease;
   text-transform: uppercase;
   letter-spacing: 0.5px;
-=======
-.generateButton:hover:not(:disabled) {
-  transform: translateY(-2px);
-  box-shadow: 0 6px 30px rgba(255, 215, 0, 0.5);
->>>>>>> edc93b6a
-}
-
-.generateButton:active:not(:disabled) {
-  transform: translateY(0);
-}
-
-.generateButton:disabled {
-  opacity: 0.5;
-  cursor: not-allowed;
-  transform: none;
-}
-
-<<<<<<< HEAD
+}
+
+.secondaryButton:hover:not(:disabled) {
+  background: rgba(255, 255, 255, 0.2);
+  border-color: rgba(255, 255, 255, 0.5);
+}
+
+.secondaryButton:disabled {
+  opacity: 0.5;
+  cursor: not-allowed;
+}
+
 .linkButton {
   background: none;
   border: none;
@@ -242,10 +218,14 @@
   border: 2px solid rgba(102, 126, 234, 0.3);
   border-radius: 15px;
   padding: 1.5rem;
-=======
+  display: flex;
+  flex-direction: column;
+  align-items: center;
+  gap: 1rem;
+}
+
 /* Error state */
 .errorBox {
->>>>>>> edc93b6a
   display: flex;
   flex-direction: column;
   align-items: center;
@@ -254,30 +234,10 @@
 }
 
 .errorText {
-  font-family: var(--font-roboto-mono);
+  font-family: var(--font-source-code-pro);
   font-size: 1.1rem;
   color: #FF6B6B;
   margin: 0;
-}
-
-.button {
-  font-family: var(--font-roboto-mono);
-  font-size: 1rem;
-  font-weight: 700;
-  color: #000000;
-  background: linear-gradient(135deg, #FFD700 0%, #FFA500 100%);
-  border: none;
-  border-radius: 8px;
-  padding: 0.75rem 1.5rem;
-  cursor: pointer;
-  transition: all 0.2s ease;
-  text-transform: uppercase;
-  letter-spacing: 0.05em;
-}
-
-.button:hover {
-  transform: translateY(-2px);
-  box-shadow: 0 4px 20px rgba(255, 215, 0, 0.4);
 }
 
 /* Mobile responsiveness */
